package driver

import (
	"os/exec"
	"testing"
	"time"

	"github.com/hashicorp/nomad/client/config"
	"github.com/hashicorp/nomad/nomad/structs"
)

// dockerLocated looks to see whether docker is available on this system before
// we try to run tests. We'll keep it simple and just check for the CLI.
func dockerLocated() bool {
	_, err := exec.Command("docker", "-v").CombinedOutput()
	return err == nil
}

func TestDockerDriver_Handle(t *testing.T) {
	h := &dockerHandle{
		imageID:     "imageid",
		containerID: "containerid",
		doneCh:      make(chan struct{}),
		waitCh:      make(chan error, 1),
	}

	actual := h.ID()
	expected := `DOCKER:{"ImageID":"imageid","ContainerID":"containerid"}`
	if actual != expected {
		t.Errorf("Expected `%s`, found `%s`", expected, actual)
	}
}

// The fingerprinter test should always pass, even if Docker is not installed.
func TestDockerDriver_Fingerprint(t *testing.T) {
	d := NewDockerDriver(testDriverContext(""))
	node := &structs.Node{
		Attributes: make(map[string]string),
	}
	apply, err := d.Fingerprint(&config.Config{}, node)
	if err != nil {
		t.Fatalf("err: %v", err)
	}
	if !apply {
		t.Fatalf("should apply")
	}
	if node.Attributes["driver.docker"] == "" {
		t.Fatalf("Docker not found. The remainder of the docker tests will be skipped.")
	}
	t.Logf("Found docker version %s", node.Attributes["driver.docker.version"])
}

func TestDockerDriver_StartOpen_Wait(t *testing.T) {
	if !dockerLocated() {
		t.SkipNow()
	}

	task := &structs.Task{
		Name: "python-demo",
		Config: map[string]string{
			"image": "redis",
		},
<<<<<<< HEAD
		Resources: &structs.Resources{
			MemoryMB: 256,
			CPU:      512,
		},
=======
		Resources: basicResources,
>>>>>>> c3970f2b
	}

	driverCtx := testDriverContext(task.Name)
	ctx := testDriverExecContext(task, driverCtx)
	defer ctx.AllocDir.Destroy()
	d := NewDockerDriver(driverCtx)

	handle, err := d.Start(ctx, task)
	if err != nil {
		t.Fatalf("err: %v", err)
	}
	if handle == nil {
		t.Fatalf("missing handle")
	}
	defer handle.Kill()

	// Attempt to open
	handle2, err := d.Open(ctx, handle.ID())
	if err != nil {
		t.Fatalf("err: %v", err)
	}
	if handle2 == nil {
		t.Fatalf("missing handle")
	}
}

func TestDockerDriver_Start_Wait(t *testing.T) {
	if !dockerLocated() {
		t.SkipNow()
	}

	task := &structs.Task{
		Name: "python-demo",
		Config: map[string]string{
			"image":   "redis",
			"command": "redis-server -v",
		},
		Resources: &structs.Resources{
			MemoryMB: 256,
			CPU:      512,
		},
	}

	driverCtx := testDriverContext(task.Name)
	ctx := testDriverExecContext(task, driverCtx)
	defer ctx.AllocDir.Destroy()
	d := NewDockerDriver(driverCtx)

	handle, err := d.Start(ctx, task)
	if err != nil {
		t.Fatalf("err: %v", err)
	}
	if handle == nil {
		t.Fatalf("missing handle")
	}
	defer handle.Kill()

	// Update should be a no-op
	err = handle.Update(task)
	if err != nil {
		t.Fatalf("err: %v", err)
	}

	select {
	case err := <-handle.WaitCh():
		if err != nil {
			t.Fatalf("err: %v", err)
		}
		// This should only take a second or two
	case <-time.After(5 * time.Second):
		t.Fatalf("timeout")
	}
}

func TestDockerDriver_Start_Kill_Wait(t *testing.T) {
	if !dockerLocated() {
		t.SkipNow()
	}

	task := &structs.Task{
		Name: "python-demo",
		Config: map[string]string{
			"image": "redis",
		},
<<<<<<< HEAD
		Resources: &structs.Resources{
			MemoryMB: 256,
			CPU:      512,
		},
=======
		Resources: basicResources,
>>>>>>> c3970f2b
	}

	driverCtx := testDriverContext(task.Name)
	ctx := testDriverExecContext(task, driverCtx)
	defer ctx.AllocDir.Destroy()
	d := NewDockerDriver(driverCtx)

	handle, err := d.Start(ctx, task)
	if err != nil {
		t.Fatalf("err: %v", err)
	}
	if handle == nil {
		t.Fatalf("missing handle")
	}
	defer handle.Kill()

	go func() {
		time.Sleep(100 * time.Millisecond)
		err := handle.Kill()
		if err != nil {
			t.Fatalf("err: %v", err)
		}
	}()

	select {
	case err := <-handle.WaitCh():
		if err == nil {
			t.Fatalf("should err: %v", err)
		}
	case <-time.After(5 * time.Second):
		t.Fatalf("timeout")
	}
}

func taskTemplate() *structs.Task {
	return &structs.Task{
		Config: map[string]string{
			"image": "redis",
		},
		Resources: &structs.Resources{
			MemoryMB: 256,
			CPU:      512,
			Networks: []*structs.NetworkResource{
				&structs.NetworkResource{
					IP:            "127.0.0.1",
					ReservedPorts: []int{11110},
					DynamicPorts:  []string{"REDIS"},
				},
			},
		},
	}
}

func TestDocker_StartN(t *testing.T) {

	task1 := taskTemplate()
	task1.Resources.Networks[0].ReservedPorts[0] = 11111

	task2 := taskTemplate()
	task2.Resources.Networks[0].ReservedPorts[0] = 22222

	task3 := taskTemplate()
	task3.Resources.Networks[0].ReservedPorts[0] = 33333

	taskList := []*structs.Task{task1, task2, task3}

	ctx := NewExecContext()
	d := NewDockerDriver(testDriverContext())

	handles := make([]DriverHandle, len(taskList))

	t.Log("==> Starting %d tasks", len(taskList))

	// Let's spin up a bunch of things
	var err error
	for idx, task := range taskList {
		handles[idx], err = d.Start(ctx, task)
		if err != nil {
			t.Errorf("Failed starting task #%d: %s", idx+1, err)
		}
	}

	t.Log("==> All tasks are started. Terminating...")

	for idx, handle := range handles {
		err := handle.Kill()
		if err != nil {
			t.Errorf("Failed stopping task #%d: %s", idx+1, err)
		}
	}

	t.Log("==> Test complete!")
}

func TestDocker_StartNVersions(t *testing.T) {

	task1 := taskTemplate()
	task1.Config["image"] = "redis"
	task1.Resources.Networks[0].ReservedPorts[0] = 11111

	task2 := taskTemplate()
	task2.Config["image"] = "redis:latest"
	task2.Resources.Networks[0].ReservedPorts[0] = 22222

	task3 := taskTemplate()
	task3.Config["image"] = "redis:3.0"
	task3.Resources.Networks[0].ReservedPorts[0] = 33333

	taskList := []*structs.Task{task1, task2, task3}

	ctx := NewExecContext()
	d := NewDockerDriver(testDriverContext())

	handles := make([]DriverHandle, len(taskList))

	t.Log("==> Starting %d tasks", len(taskList))

	// Let's spin up a bunch of things
	var err error
	for idx, task := range taskList {
		handles[idx], err = d.Start(ctx, task)
		if err != nil {
			t.Errorf("Failed starting task #%d: %s", idx+1, err)
		}
	}

	t.Log("==> All tasks are started. Terminating...")

	for idx, handle := range handles {
		err := handle.Kill()
		if err != nil {
			t.Errorf("Failed stopping task #%d: %s", idx+1, err)
		}
	}

	t.Log("==> Test complete!")
}<|MERGE_RESOLUTION|>--- conflicted
+++ resolved
@@ -60,14 +60,7 @@
 		Config: map[string]string{
 			"image": "redis",
 		},
-<<<<<<< HEAD
-		Resources: &structs.Resources{
-			MemoryMB: 256,
-			CPU:      512,
-		},
-=======
 		Resources: basicResources,
->>>>>>> c3970f2b
 	}
 
 	driverCtx := testDriverContext(task.Name)
@@ -152,14 +145,7 @@
 		Config: map[string]string{
 			"image": "redis",
 		},
-<<<<<<< HEAD
-		Resources: &structs.Resources{
-			MemoryMB: 256,
-			CPU:      512,
-		},
-=======
 		Resources: basicResources,
->>>>>>> c3970f2b
 	}
 
 	driverCtx := testDriverContext(task.Name)
@@ -226,9 +212,6 @@
 
 	taskList := []*structs.Task{task1, task2, task3}
 
-	ctx := NewExecContext()
-	d := NewDockerDriver(testDriverContext())
-
 	handles := make([]DriverHandle, len(taskList))
 
 	t.Log("==> Starting %d tasks", len(taskList))
@@ -236,6 +219,11 @@
 	// Let's spin up a bunch of things
 	var err error
 	for idx, task := range taskList {
+		driverCtx := testDriverContext(task.Name)
+		ctx := testDriverExecContext(task, driverCtx)
+		defer ctx.AllocDir.Destroy()
+		d := NewDockerDriver(driverCtx)
+
 		handles[idx], err = d.Start(ctx, task)
 		if err != nil {
 			t.Errorf("Failed starting task #%d: %s", idx+1, err)
@@ -270,9 +258,6 @@
 
 	taskList := []*structs.Task{task1, task2, task3}
 
-	ctx := NewExecContext()
-	d := NewDockerDriver(testDriverContext())
-
 	handles := make([]DriverHandle, len(taskList))
 
 	t.Log("==> Starting %d tasks", len(taskList))
@@ -280,6 +265,11 @@
 	// Let's spin up a bunch of things
 	var err error
 	for idx, task := range taskList {
+		driverCtx := testDriverContext(task.Name)
+		ctx := testDriverExecContext(task, driverCtx)
+		defer ctx.AllocDir.Destroy()
+		d := NewDockerDriver(driverCtx)
+
 		handles[idx], err = d.Start(ctx, task)
 		if err != nil {
 			t.Errorf("Failed starting task #%d: %s", idx+1, err)
